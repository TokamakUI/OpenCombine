--- conflicted
+++ resolved
@@ -108,11 +108,7 @@
         case publisher(Publisher)
     }
     @propertyWrapper
-<<<<<<< HEAD
-    private class Box {
-=======
     private final class Box {
->>>>>>> 911a4e1a
         var wrappedValue: Storage
 
         init(wrappedValue: Storage) {
@@ -132,11 +128,7 @@
             }
         }
         nonmutating set {
-<<<<<<< HEAD
-            projectedValue.subject.objectWillChange = newValue
-=======
             getPublisher().subject.objectWillChange = newValue
->>>>>>> 911a4e1a
         }
     }
 
@@ -168,20 +160,8 @@
     ///
     /// The `projectedValue` is the property accessed with the `$` operator.
     public var projectedValue: Publisher {
-<<<<<<< HEAD
-        get {
-            switch storage {
-            case .value(let value):
-                let publisher = Publisher(value)
-                storage = .publisher(publisher)
-                return publisher
-            case .publisher(let publisher):
-                return publisher
-            }
-=======
         mutating get {
             return getPublisher()
->>>>>>> 911a4e1a
         }
         set { // swiftlint:disable:this unused_setter_value
             switch storage {
